--- conflicted
+++ resolved
@@ -24,15 +24,11 @@
 
 
 for filament in filaments:
-<<<<<<< HEAD
-    filament.bond_nearest_part(type_name='virt')
-=======
     filament.bond_nearest_part(type_key='virt')
     
 if espressomd.code_features.has_features('WALBERLA'):
     for rasp in raspberries:
         rasp.set_hydrod_props(rot_inertia=43,mass=47.77)
->>>>>>> c0e14133
 
     lbb = sim_inst.init_lb(kT=0.1, agrid=1, dens=1, visc=1, gamma=6.23)
     sim_inst.create_flow_channel()
