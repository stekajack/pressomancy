--- conflicted
+++ resolved
@@ -62,7 +62,6 @@
     def basic_structure(data,step, part_no):
         np.testing.assert_equal(len(data.timestep), step+1, err_msg="Timestep length does not match!")
         np.testing.assert_equal(len(data.particles), part_no, err_msg="Particle count does not match!")
-<<<<<<< HEAD
         times=[x for x in data.timestep]
         parts=[x for x in data.particles]
         np.testing.assert_equal(len(times), step+1, err_msg="Timestep length does not match!")
@@ -98,8 +97,6 @@
         lens.append(len(int_sel.particles))            
         all_ts5 = [x for x in int_sel.particles]
         np.testing.assert_array_equal(lens, [2, 2, 2, 1, 2, 2, 2 ,1], err_msg="Slicing did not return expected lengths!")
-=======
->>>>>>> c0e14133
 
     @staticmethod
     def get_and_check(data, view_type, identity, ref_parts):
@@ -127,7 +124,6 @@
         for ide in parent_ids:
             quad_ids.extend(data.get_child_ids("Filament", "Quadriplex", parent_id=ide)) 
         np.testing.assert_array_equal(child_ids, quad_ids, err_msg="Quadiplex IDs do not match!")
-<<<<<<< HEAD
 
     @staticmethod
     def get_parent_poke(data, parent_ids, child_ids):
@@ -158,8 +154,6 @@
             except exc as e:
                 print(f"{exc.__name__}: {e}")
 
-=======
->>>>>>> c0e14133
 
     def test_IO_h5md(self):
         filam_ids=[filam.who_am_i for filam in self.filaments]
@@ -183,15 +177,11 @@
                 self.get_and_check(data, "Filament", iid, parts)
                 self.poke_analysis_api(data, "Filament", iid, filam_ids, parts)
                 self.get_child_poke(data, filam_ids, quadriplex_ids)
-<<<<<<< HEAD
                 self.get_parent_poke(data, filam_ids, quadriplex_ids)
-=======
->>>>>>> c0e14133
                 parts,_=self.crowders[iid].get_owned_part()
                 self.get_and_check(data_crowder, "Crowder", iid, parts)
                 self.basic_structure(data_crowder,iid,10)
                 self.poke_analysis_api(data_crowder, "Crowder", iid, quadriplex_ids, parts)
-<<<<<<< HEAD
             data = H5DataSelector(sim_inst.io_dict['h5_file'], particle_group="Filament")
             self.exceptions(data)
             self.slicing_check(data)
@@ -206,16 +196,11 @@
             sim_inst.dump_to_init(path_to_dump, dungeon_witch_list, GLOBAL_COUNTER)
             path_to_dump, GLOBAL_COUNTER = sim_inst.load_pickle_dump(
                 os.path.join(tmpdirname, "testfile.p.gz"))
+
+
+   
+
         
 
-       
-
-=======
->>>>>>> c0e14133
-
-   
-
-        
-
 
         