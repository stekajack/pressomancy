--- conflicted
+++ resolved
@@ -1,12 +1,7 @@
 import numpy as np
 import espressomd
-<<<<<<< HEAD
-from test.create_system import sim_inst , BaseTestCase
-from pressomancy.simulation import Filament, Quartet, Quadriplex
-=======
 from create_system import sim_inst , BaseTestCase
 from pressomancy.simulation import Filament, Quartet, Quadriplex, Crowder
->>>>>>> 123b4b12
 from pressomancy.helper_functions import BondWrapper
 from pressomancy.analysis import H5DataSelector
 import h5py
