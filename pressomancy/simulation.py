--- conflicted
+++ resolved
@@ -1,8 +1,4 @@
 import espressomd
-<<<<<<< HEAD
-# from espressomd.virtual_sites import VirtualSitesRelative
-=======
->>>>>>> 123b4b12
 from espressomd import shapes
 import espressomd.version
 if espressomd.version.major() == 4:
@@ -134,10 +130,6 @@
         self.io_dict={'h5_file': None,'properties':[('id',1), ('type',1), ('pos',3),('pos_folded',3), ('director',3),('image_box',3), ('f',3),('dip',3)],'flat_part_view':defaultdict(list),'registered_group_type': None}
         self.src_params_set=False
         # self.sys=espressomd.System(box_l=box_dim) is added and managed by the singleton decrator!
-<<<<<<< HEAD
-
-    def set_sys(self, time_step=0.01, min_global_cut=3.0,have_quaternion=False):
-=======
     
     def set_init_src(self, path, pos_ori_src_type=['real',], type_to_type_map=[], prop_to_prop_map=[], declare_types=[]):
         self.src_path_h5=path
@@ -149,8 +141,7 @@
             for x,y in typ_decl.items():
                 self.part_types[x]=y
     
-    def set_sys(self, timestep=0.01, min_global_cut=3.0, have_quaternion=False):
->>>>>>> 123b4b12
+    def set_sys(self, time_step=0.01, min_global_cut=3.0, have_quaternion=False):
         '''
         Set espresso cellsystem params, and import virtual particle scheme. Run automatically on initialisation of the System class.
         '''
@@ -160,14 +151,9 @@
         self.sys.time_step = time_step
         self.sys.cell_system.skin = 0.5
         self.sys.min_global_cut = min_global_cut
-<<<<<<< HEAD
-        # self.sys.virtual_sites = VirtualSitesRelative(have_quaternion=have_quaternion)
-        # assert type(self.sys.virtual_sites) is VirtualSitesRelative, 'VirtualSitesRelative must be set. If not, anything involving virtual particles will not work correctly, but it might be very hard to figure out why. I have wasted days debugging issues only to remember i commented out this line!!!'
-=======
         if espressomd.version.major()==4:
             self.sys.virtual_sites = VirtualSitesRelative(have_quaternion=have_quaternion)
         assert self.api_agnostic_feature_check('VIRTUAL_SITES_RELATIVE'), 'VirtualSitesRelative must be set. If not, anything involving virtual particles will not work correctly, but it might be very hard to figure out why. I have wasted days debugging issues only to remember i commented out this line!!!'
->>>>>>> 123b4b12
         logging.info(f'System params have been autoset. The values of min_global_cut and skin are not guaranteed to be optimal for your simualtion and should be tuned by hand!!!')
 
     def set_kT(self, kT):
@@ -218,14 +204,9 @@
         '''
         Method that checks if the object has the required features to be stored in the simulation. If the object has the required features it is stored in the self.objects list.
         '''
-<<<<<<< HEAD
         missing_features = set(object.required_features) - set(espressomd.features())
         if missing_features:
             raise MissingFeature(f"Missing required features: {', '.join(missing_features)}")
-=======
-        if not all(self.api_agnostic_feature_check(feature) for feature in object.required_features):
-            raise MissingFeature(f'{object.__class__.__name__} requires features: ',object.required_features)
->>>>>>> 123b4b12
 
     def store_objects(self, iterable_list, report=True):
         '''
@@ -258,15 +239,9 @@
             formatted = ", ".join(f"{count} {name}" for name, count in counts.items())
             logging.info(f"{formatted} stored")
 
-<<<<<<< HEAD
-    def set_objects(self, objects, box_lengths=None, shift=[0,0,0]):
+    def set_objects(self, objects, box_lengths=None, shift=[0,0,0], mode='NEW'):
         """Set objects' positions and orientations in a box. Defaults to the Simulation box.
         This method places objects in the simulation box using a partitioning scheme. For the first placement, it generates exactly the required number of positions. For subsequent placements, it searches for non-overlapping positions with existing objects. This guarantees non-overlapping of the objects.
-=======
-    def set_objects(self, objects, mode='NEW'):
-        """Set objects' positions and orientations in the simulation box.
-        This method places objects in the simulation box using a partitioning scheme. For the first placement, it generates exactly the required number of positions. For subsequent placements, it searches for non-overlapping positions with existing objects.
->>>>>>> 123b4b12
         Parameters
         ----------
         objects : list
@@ -294,48 +269,14 @@
         
         # Ensure all objects are of the same type.
         assert all(isinstance(item, type(objects[0])) for item in objects), "Not all items have the same type!"
-<<<<<<< HEAD
-        # centeres, polymer_positions = partition_cuboid_volume_oriented_rectangles(big_box_dim=self.sys.box_l, num_spheres=len(
-        #     filaments), small_box_dim=np.array([filaments[0].sigma, filaments[0].sigma, filaments[0].size]), num_monomers=filaments[0].n_parts)
-        # positions= generate_positions(len(objects), self.sys.box_l, 7.)
-        if len(self.part_positions)== 0:
-            # First placement: generate exactly len(objects) positions.
-            centeres, positions, orientations = partition_cuboid_volume(
-                box_lengths=box_lengths,
-                num_spheres=len(objects),
-                sphere_diameter=objects[0].params['size'],
-                routine_per_volume=objects[0].build_function
-            )
-            self.volume_centers.append(centeres)
-            self.part_positions.append(positions)
-            self.volume_size = objects[0].params['size']
-        elif len(self.part_positions) == 1:
-            # Subsequent placements: search for positions without overlaps.
-            factor = 1
-            while True:
-                centeres, positions, orientations = partition_cuboid_volume(
-                    box_lengths=box_lengths,
-                    num_spheres=len(objects) * factor,
-                    sphere_diameter=objects[0].params['size'],
-                    routine_per_volume=objects[0].build_function
-                )
-                res=get_cross_lattice_nonintersecting_volumes(
-                    current_lattice_centers=centeres,
-                    current_lattice_grouped_part_pos=positions,
-                    current_lattice_diam=objects[0].params['size'],
-                    other_lattice_centers=self.volume_centers[0],
-                    other_lattice_grouped_part_pos=self.part_positions[0],
-                    other_lattice_diam=self.volume_size,
-                    box_lengths=box_lengths
-=======
         if mode=="INIT_SRC":
             positions, orientations=self.get_pos_ori_from_src(objects)
         else:
-            # centeres, polymer_positions = partition_cubic_volume_oriented_rectangles(big_box_dim=self.sys.box_l, num_spheres=len(filaments), small_box_dim=np.array([filaments[0].sigma, filaments[0].sigma, filaments[0].size]), num_monomers=filaments[0].n_parts)
+            # centeres, polymer_positions = partition_cuboid_volume_oriented_rectangles(big_box_dim=self.sys.box_l, num_spheres=len(filaments), small_box_dim=np.array([filaments[0].sigma, filaments[0].sigma, filaments[0].size]), num_monomers=filaments[0].n_parts)
             if len(self.part_positions)== 0:
                 # First placement: generate exactly len(objects) positions.
-                centeres, positions, orientations = partition_cubic_volume(
-                    box_length=self.sys.box_l[0],
+                centeres, positions, orientations = partition_cuboid_volume(
+                    box_lengths=box_lengths,
                     num_spheres=len(objects),
                     sphere_diameter=objects[0].params['size'],
                     routine_per_volume=objects[0].build_function
@@ -345,14 +286,15 @@
                 self.volume_size = objects[0].params['size']
             elif len(self.part_positions) == 1:
                 # Subsequent placements: search for positions without overlaps.
+                if not all(box_lengths[0]==llen for llen in box_lengths) and box_lengths[0]==self.sys.box_l[0]:
+                    raise NotImplemented("Currently box_lenghts must be equal to system box size, for consecutive usages of set_objects.")
                 factor = 1
                 while True:
-                    centeres, positions, orientations = partition_cubic_volume(
-                        box_length=self.sys.box_l[0],
+                    centeres, positions, orientations = partition_cuboid_volume(
+                        box_lengths=box_lengths,
                         num_spheres=len(objects) * factor,
                         sphere_diameter=objects[0].params['size'],
                         routine_per_volume=objects[0].build_function
->>>>>>> 123b4b12
                     )
                     res=get_cross_lattice_nonintersecting_volumes(
                         current_lattice_centers=centeres,
@@ -361,7 +303,7 @@
                         other_lattice_centers=self.volume_centers[0],
                         other_lattice_grouped_part_pos=self.part_positions[0],
                         other_lattice_diam=self.volume_size,
-                        box_len=self.sys.box_l[0]
+                        box_lengths=box_lengths
                         )
                     mask=[key for key,val in res.items() if all(val)]
                     positions=positions[mask]
@@ -451,6 +393,75 @@
             obj.set_object(pos, ori, **kwa)
         logging.info('%s placed!!!', objects[0].__class__.__name__)
 
+    def place_objects(self, objects, positions, orientations=None):
+        """Set objects' positions and orientations in a box.
+        This method places objects at given coordinates within the simulation box and sets their orientations.
+        If orientations are not provided, random unit vectors are generated.
+        This method does not guarantee non-overlapping of objects, in any way.
+
+        Parameters
+        ----------
+        objects : list or array-like
+            List of simulation objects to place. Can be a single object or multiple.
+        positions : array-like of shape (N, 3)
+            A list or array of 3D coordinates where each object will be placed.
+        orientations : array-like of shape (N, 3), optional
+            Orientation vectors for each object. If not provided, random unit vectors are generated.
+
+        Raises
+        ------
+        AssertionError
+            If the number of objects, positions, and orientations do not match.
+        """
+        objects= np.array([objects]).ravel()
+        if orientations is None:
+            orientations = generate_random_unit_vectors(len(positions))
+        else:
+            orientations = normalize_vectors(orientations)
+        assert len(objects) == len(positions) == len(orientations)
+        for obj, pos, ori in zip(objects, positions, orientations):
+            obj.set_object(pos, ori)
+        logging.info('%s placed!!!', objects[0].__class__.__name__)
+
+    def set_objects_god(self, objects, positions, orientations=None, **kwargs):
+        """Set objects' everything in the simulation box.
+        This method places objects at given coordinates within the simulation box and sets their orientations. Furthermore, it sets any other object/particle properti passed through as extra keyword arguments.
+        This method does not guarantee non-overlapping of objects, in any way.
+
+        Parameters
+        ----------
+        objects : list or array-like
+            List of simulation objects to place. Can be a single object or multiple.
+        positions : array-like of shape (N, 3)
+            A list or array of 3D coordinates where each object will be placed.
+        orientations : array-like of shape (N, 3)
+            Orientation vectors for each object
+        **kwargs : keyword arguments (any number)
+            Valid object.set_object() or espressomd.part.add() keyword arguments.
+
+        Raises
+        ------
+        AssertionError
+            If the number of objects, positions, orientations, and every kwargs item lenght do not match.
+        """
+        objects= np.array([objects]).ravel()
+        positions= np.atleast_2d(positions)
+        len_objects=len(objects)
+
+        if orientations is None:
+            orientations = np.zeros_like(positions) + [0,0,1]
+        else:
+            orientations = normalize_vectors(orientations)
+        orientations= np.atleast_2d(orientations)
+        assert len_objects == len(positions) == len(orientations)
+        for key in kwargs.keys():
+            kwargs[key] = broadcast_to_len(len_objects, kwargs[key])
+        kwargs_keys = kwargs.keys()
+        for obj, pos, ori, *kwa_values in zip(objects, positions, orientations, *kwargs.values()):
+            kwa = dict(zip(kwargs_keys, kwa_values))
+            obj.set_object(pos, ori, **kwa)
+        logging.info('%s placed!!!', objects[0].__class__.__name__)
+
     def mark_for_collision_detection(self, object_type=Quadriplex, part_type=666):
         assert any(isinstance(ele, object_type) for ele in self.objects), "method assumes simulation holds correct type object"
 
@@ -724,7 +735,6 @@
         for part in part_list:
             H_tot = part.dip_fld+H_ext
             tri = np.linalg.norm(H_tot)
-<<<<<<< HEAD
             if tri < 1e-5:
                 part.dip = H_tot/tri * 1e-6
             else:
@@ -775,12 +785,6 @@
             else:
                 part.dip = Xi*dip_magnitude / (dip_magnitude + Xi*tri) * H_tot
             logging.info(part.dip)
-=======
-            dip_tri = dip_magnitude*tri
-            inv_dip_tri = 1.0/(dip_tri)
-            inv_tanh_dip_tri = 1.0/np.tanh(dip_tri)
-            part.dip = dip_magnitude/tri*(inv_tanh_dip_tri-inv_dip_tri)*H_tot
->>>>>>> 123b4b12
 
     def set_H_ext(self, H=(0, 0, 1.)):
         """
