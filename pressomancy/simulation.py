--- conflicted
+++ resolved
@@ -125,7 +125,6 @@
         self.part_positions=[]
         self.volume_size=None
         self.volume_centers=[]
-<<<<<<< HEAD
         self.io_dict={'h5_file': None,'properties':[('id',1), ('type',1), ('pos',3),('pos_folded',3), ('director',3),('image_box',3), ('f',3),('dip',3)],'flat_part_view':defaultdict(list),'registered_group_type': None}
         self.src_params_set=False
         # self.sys=espressomd.System(box_l=box_dim) is added and managed by the singleton decrator!
@@ -140,13 +139,7 @@
             for x,y in typ_decl.items():
                 self.part_types[x]=y
     
-    def set_sys(self, timestep=0.01, min_global_cut=3.0,have_quaternion=False):
-=======
-        self.io_dict={'h5_file': None,'properties':[('id', 1), ('type', 1), ('pos', 3), ('pos_folded', 3), ('f', 3), ('dip', 3)],'flat_part_view':defaultdict(list),'registered_group_type': None}
-        # self.sys=espressomd.System(box_l=box_dim) is added and managed by the singleton decrator!
-
     def set_sys(self, timestep=0.01, min_global_cut=3.0):
->>>>>>> c0e14133
         '''
         Set espresso cellsystem params, and import virtual particle scheme. Run automatically on initialisation of the System class.
         '''
@@ -624,11 +617,7 @@
         """
         if not isinstance(group_type, list):
             raise ValueError("group_type must be a list of classes.")
-<<<<<<< HEAD
         if mode not in ('NEW', 'LOAD', 'LOAD_NEW', 'INIT_SRC'):
-=======
-        if mode not in ('NEW', 'LOAD', 'LOAD_NEW'):
->>>>>>> c0e14133
             raise ValueError(f"Unknown mode: {mode}")
         if force_resize_to_size is not None:
             assert mode=='LOAD_NEW', 'force_resize_to_size can only be used in LOAD_NEW mode'
@@ -722,7 +711,7 @@
                     f"Inconsistent step counts across groups: {candidate_lens}"
                 )
             GLOBAL_COUNTER=candidate_lens[0]
-<<<<<<< HEAD
+
             if force_resize_to_size is not None:
                 assert type(force_resize_to_size) is int, 'force_resize_to_size must be an integer'
                 assert force_resize_to_size<=GLOBAL_COUNTER, 'force_resize_to_size must be smaller than or equal to the current number of timesteps saved in file'
@@ -742,9 +731,6 @@
                     logging.info(f'Force resized all datasets from {GLOBAL_COUNTER} to size {force_resize_to_size}')
                     GLOBAL_COUNTER=force_resize_to_size
             logging.info(f"Loaded h5 file with GLOBAL_COUNTER={GLOBAL_COUNTER} ")
-=======
-            logging.info(f"Loading h5 file with GLOBAL_COUNTER={GLOBAL_COUNTER} ")
->>>>>>> c0e14133
             return GLOBAL_COUNTER
         
         elif mode=='LOAD':
