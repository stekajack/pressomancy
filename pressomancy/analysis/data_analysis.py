--- conflicted
+++ resolved
@@ -45,13 +45,11 @@
         self.ts_slice = ts_slice if ts_slice is not None else slice(None)
         self.pt_slice = pt_slice if pt_slice is not None else slice(None)
 
-<<<<<<< HEAD
         # Get step tuple (from particle 0)
         self.steps_tuple = np.asarray(self.particles[0].get_steps())
-=======
+        
         # Set sys group in its little wrapper to be nicer and more seperate from the rest of the suspicious looking groups - like connectivity, for real, what is that supossed to mean. We are indeed all connected, in a way, I guess, so why separate connections based on some set and arbitrary rule. And I stopped there. Long day of coding.
         # TO IMPLEMENT
->>>>>>> a8f10a2e
 
     def __getitem__(self, key):
         raise TypeError(
