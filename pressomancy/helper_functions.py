--- conflicted
+++ resolved
@@ -3,12 +3,9 @@
 from collections import defaultdict
 import inspect
 import logging
-<<<<<<< HEAD
 import warnings
-=======
 import espressomd.version
 import sys as sysos
->>>>>>> 9d13e673
 
 class MissingFeature(Exception):
     pass
@@ -1338,7 +1335,6 @@
     )
     return rotation_matrix
 
-<<<<<<< HEAD
 def str_to_bool(string):
     if string not in ['True', 'true', '1', 'False', 'false', '0']:
         raise TypeError(f" '{string}' is not convertible to bool")
@@ -1350,7 +1346,7 @@
         return arg
     else: # lenghts missmatch
         return [arg] * target_len
-=======
+      
 def api_agnostic_feature_check(feature_name):
     ret_val=None
     espresso_major_version=espressomd.version.major()
@@ -1372,8 +1368,6 @@
     except AttributeError:
         logging.warning(f'particle attribute check for {attribute_name} failed with exception {sysos.exc_info()}')
         raise MissingFeature(f"Particle attribute {attribute_name} not found. Please ensure your ESPResSo installation supports this attribute.")
-
->>>>>>> 9d13e673
 
 class BondWrapper:
     def __init__(self, bond_handle):
